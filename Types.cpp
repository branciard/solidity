/*
    This file is part of cpp-ethereum.

    cpp-ethereum is free software: you can redistribute it and/or modify
    it under the terms of the GNU General Public License as published by
    the Free Software Foundation, either version 3 of the License, or
    (at your option) any later version.

    cpp-ethereum is distributed in the hope that it will be useful,
    but WITHOUT ANY WARRANTY; without even the implied warranty of
    MERCHANTABILITY or FITNESS FOR A PARTICULAR PURPOSE.  See the
    GNU General Public License for more details.

    You should have received a copy of the GNU General Public License
    along with cpp-ethereum.  If not, see <http://www.gnu.org/licenses/>.
*/
/**
 * @author Christian <c@ethdev.com>
 * @date 2014
 * Solidity data types
 */

#include <libsolidity/Types.h>
#include <limits>
#include <boost/range/adaptor/reversed.hpp>
#include <libdevcore/CommonIO.h>
#include <libdevcore/CommonData.h>
#include <libdevcrypto/SHA3.h>
#include <libsolidity/Utils.h>
#include <libsolidity/AST.h>

using namespace std;

namespace dev
{
namespace solidity
{

void StorageOffsets::computeOffsets(TypePointers const& _types)
{
	bigint slotOffset = 0;
	unsigned byteOffset = 0;
	map<size_t, pair<u256, unsigned>> offsets;
	for (size_t i = 0; i < _types.size(); ++i)
	{
		TypePointer const& type = _types[i];
		if (!type->canBeStored())
			continue;
		if (byteOffset + type->getStorageBytes() > 32)
		{
			// would overflow, go to next slot
			++slotOffset;
			byteOffset = 0;
		}
		if (slotOffset >= bigint(1) << 256)
			BOOST_THROW_EXCEPTION(TypeError() << errinfo_comment("Object too large for storage."));
		offsets[i] = make_pair(u256(slotOffset), byteOffset);
		solAssert(type->getStorageSize() >= 1, "Invalid storage size.");
		if (type->getStorageSize() == 1 && byteOffset + type->getStorageBytes() <= 32)
			byteOffset += type->getStorageBytes();
		else
		{
			slotOffset += type->getStorageSize();
			byteOffset = 0;
		}
	}
	if (byteOffset > 0)
		++slotOffset;
	if (slotOffset >= bigint(1) << 256)
		BOOST_THROW_EXCEPTION(TypeError() << errinfo_comment("Object too large for storage."));
	m_storageSize = u256(slotOffset);
	swap(m_offsets, offsets);
}

pair<u256, unsigned> const* StorageOffsets::getOffset(size_t _index) const
{
	if (m_offsets.count(_index))
		return &m_offsets.at(_index);
	else
		return nullptr;
}

MemberList& MemberList::operator=(MemberList&& _other)
{
	m_memberTypes = std::move(_other.m_memberTypes);
	m_storageOffsets = std::move(_other.m_storageOffsets);
	return *this;
}

std::pair<u256, unsigned> const* MemberList::getMemberStorageOffset(string const& _name) const
{
	if (!m_storageOffsets)
	{
		TypePointers memberTypes;
		memberTypes.reserve(m_memberTypes.size());
		for (auto const& member: m_memberTypes)
			memberTypes.push_back(member.type);
		m_storageOffsets.reset(new StorageOffsets());
		m_storageOffsets->computeOffsets(memberTypes);
	}
	for (size_t index = 0; index < m_memberTypes.size(); ++index)
		if (m_memberTypes[index].name == _name)
			return m_storageOffsets->getOffset(index);
	return nullptr;
}

u256 const& MemberList::getStorageSize() const
{
	// trigger lazy computation
	getMemberStorageOffset("");
	return m_storageOffsets->getStorageSize();
}

TypePointer Type::fromElementaryTypeName(Token::Value _typeToken)
{
	char const* tokenCstr = Token::toString(_typeToken);
	solAssert(Token::isElementaryTypeName(_typeToken),
		"Expected an elementary type name but got " + ((tokenCstr) ? std::string(Token::toString(_typeToken)) : ""));

	if (Token::Int <= _typeToken && _typeToken <= Token::Bytes32)
	{
		int offset = _typeToken - Token::Int;
		int bytes = offset % 33;
		if (bytes == 0 && _typeToken != Token::Bytes0)
			bytes = 32;
		int modifier = offset / 33;
		switch(modifier)
		{
		case 0:
			return make_shared<IntegerType>(bytes * 8, IntegerType::Modifier::Signed);
		case 1:
			return make_shared<IntegerType>(bytes * 8, IntegerType::Modifier::Unsigned);
		case 2:
			return make_shared<FixedBytesType>(bytes);
		default:
			solAssert(false, "Unexpected modifier value. Should never happen");
			return TypePointer();
		}
	}
	else if (_typeToken == Token::Byte)
		return make_shared<FixedBytesType>(1);
	else if (_typeToken == Token::Address)
		return make_shared<IntegerType>(0, IntegerType::Modifier::Address);
	else if (_typeToken == Token::Bool)
		return make_shared<BoolType>();
	else if (_typeToken == Token::Bytes)
		return make_shared<ArrayType>(ArrayType::Location::Storage);
	else
		BOOST_THROW_EXCEPTION(InternalCompilerError() << errinfo_comment("Unable to convert elementary typename " +
																		 std::string(Token::toString(_typeToken)) + " to type."));
}

TypePointer Type::fromElementaryTypeName(string const& _name)
{
	return fromElementaryTypeName(Token::fromIdentifierOrKeyword(_name));
}

TypePointer Type::fromUserDefinedTypeName(UserDefinedTypeName const& _typeName)
{
	Declaration const* declaration = _typeName.getReferencedDeclaration();
	if (StructDefinition const* structDef = dynamic_cast<StructDefinition const*>(declaration))
		return make_shared<StructType>(*structDef);
	else if (EnumDefinition const* enumDef = dynamic_cast<EnumDefinition const*>(declaration))
		return make_shared<EnumType>(*enumDef);
	else if (FunctionDefinition const* function = dynamic_cast<FunctionDefinition const*>(declaration))
		return make_shared<FunctionType>(*function);
	else if (ContractDefinition const* contract = dynamic_cast<ContractDefinition const*>(declaration))
		return make_shared<ContractType>(*contract);
	return TypePointer();
}

TypePointer Type::fromMapping(ElementaryTypeName& _keyType, TypeName& _valueType)
{
	TypePointer keyType = _keyType.toType();
	if (!keyType)
		BOOST_THROW_EXCEPTION(InternalCompilerError() << errinfo_comment("Error resolving type name."));
	TypePointer valueType = _valueType.toType();
	if (!valueType)
		BOOST_THROW_EXCEPTION(_valueType.createTypeError("Invalid type name."));
	return make_shared<MappingType>(keyType, valueType);
}

TypePointer Type::fromArrayTypeName(TypeName& _baseTypeName, Expression* _length)
{
	TypePointer baseType = _baseTypeName.toType();
	if (!baseType)
		BOOST_THROW_EXCEPTION(_baseTypeName.createTypeError("Invalid type name."));
	if (baseType->getStorageBytes() == 0)
		BOOST_THROW_EXCEPTION(_baseTypeName.createTypeError("Illegal base type of storage size zero for array."));
	if (_length)
	{
		if (!_length->getType())
			_length->checkTypeRequirements(nullptr);
		auto const* length = dynamic_cast<IntegerConstantType const*>(_length->getType().get());
		if (!length)
			BOOST_THROW_EXCEPTION(_length->createTypeError("Invalid array length."));
		return make_shared<ArrayType>(ArrayType::Location::Storage, baseType, length->literalValue(nullptr));
	}
	else
		return make_shared<ArrayType>(ArrayType::Location::Storage, baseType);
}

TypePointer Type::forLiteral(Literal const& _literal)
{
	switch (_literal.getToken())
	{
	case Token::TrueLiteral:
	case Token::FalseLiteral:
		return make_shared<BoolType>();
	case Token::Number:
		return make_shared<IntegerConstantType>(_literal);
	case Token::StringLiteral:
		//@todo put larger strings into dynamic strings
		return FixedBytesType::smallestTypeForLiteral(_literal.getValue());
	default:
		return shared_ptr<Type>();
	}
}

TypePointer Type::commonType(TypePointer const& _a, TypePointer const& _b)
{
	if (_b->isImplicitlyConvertibleTo(*_a))
		return _a;
	else if (_a->isImplicitlyConvertibleTo(*_b))
		return _b;
	else
		return TypePointer();
}

const MemberList Type::EmptyMemberList;

IntegerType::IntegerType(int _bits, IntegerType::Modifier _modifier):
	m_bits(_bits), m_modifier(_modifier)
{
	if (isAddress())
		m_bits = 160;
	solAssert(m_bits > 0 && m_bits <= 256 && m_bits % 8 == 0,
			  "Invalid bit number for integer type: " + dev::toString(_bits));
}

bool IntegerType::isImplicitlyConvertibleTo(Type const& _convertTo) const
{
	if (_convertTo.getCategory() != getCategory())
		return false;
	IntegerType const& convertTo = dynamic_cast<IntegerType const&>(_convertTo);
	if (convertTo.m_bits < m_bits)
		return false;
	if (isAddress())
		return convertTo.isAddress();
	else if (isSigned())
		return convertTo.isSigned();
	else
		return !convertTo.isSigned() || convertTo.m_bits > m_bits;
}

bool IntegerType::isExplicitlyConvertibleTo(Type const& _convertTo) const
{
	return _convertTo.getCategory() == getCategory() ||
		_convertTo.getCategory() == Category::Contract ||
		_convertTo.getCategory() == Category::Enum ||
		_convertTo.getCategory() == Category::FixedBytes;
}

TypePointer IntegerType::unaryOperatorResult(Token::Value _operator) const
{
	// "delete" is ok for all integer types
	if (_operator == Token::Delete)
		return make_shared<VoidType>();
	// no further unary operators for addresses
	else if (isAddress())
		return TypePointer();
	// for non-address integers, we allow +, -, ++ and --
	else if (_operator == Token::Add || _operator == Token::Sub ||
			_operator == Token::Inc || _operator == Token::Dec ||
			_operator == Token::After || _operator == Token::BitNot)
		return shared_from_this();
	else
		return TypePointer();
}

bool IntegerType::operator==(Type const& _other) const
{
	if (_other.getCategory() != getCategory())
		return false;
	IntegerType const& other = dynamic_cast<IntegerType const&>(_other);
	return other.m_bits == m_bits && other.m_modifier == m_modifier;
}

string IntegerType::toString() const
{
	if (isAddress())
		return "address";
	string prefix = isSigned() ? "int" : "uint";
	return prefix + dev::toString(m_bits);
}

TypePointer IntegerType::binaryOperatorResult(Token::Value _operator, TypePointer const& _other) const
{
	if (_other->getCategory() != Category::IntegerConstant && _other->getCategory() != getCategory())
		return TypePointer();
	auto commonType = dynamic_pointer_cast<IntegerType const>(Type::commonType(shared_from_this(), _other));

	if (!commonType)
		return TypePointer();

	// All integer types can be compared
	if (Token::isCompareOp(_operator))
		return commonType;
	// Nothing else can be done with addresses
	if (commonType->isAddress())
		return TypePointer();

	return commonType;
}

const MemberList IntegerType::AddressMemberList({
	{"balance", make_shared<IntegerType >(256)},
	{"call", make_shared<FunctionType>(strings(), strings(), FunctionType::Location::Bare, true)},
	{"send", make_shared<FunctionType>(strings{"uint"}, strings{}, FunctionType::Location::Send)}
});

IntegerConstantType::IntegerConstantType(Literal const& _literal)
{
	m_value = bigint(_literal.getValue());

	switch (_literal.getSubDenomination())
	{
	case Literal::SubDenomination::Wei:
	case Literal::SubDenomination::Second:
	case Literal::SubDenomination::None:
		break;
	case Literal::SubDenomination::Szabo:
		m_value *= bigint("1000000000000");
		break;
	case Literal::SubDenomination::Finney:
		m_value *= bigint("1000000000000000");
		break;
	case Literal::SubDenomination::Ether:
		m_value *= bigint("1000000000000000000");
		break;
	case Literal::SubDenomination::Minute:
		m_value *= bigint("60");
		break;
	case Literal::SubDenomination::Hour:
		m_value *= bigint("3600");
		break;
	case Literal::SubDenomination::Day:
		m_value *= bigint("86400");
		break;
	case Literal::SubDenomination::Week:
		m_value *= bigint("604800");
		break;
	case Literal::SubDenomination::Year:
		m_value *= bigint("31536000");
		break;
	}
}

bool IntegerConstantType::isImplicitlyConvertibleTo(Type const& _convertTo) const
{
	shared_ptr<IntegerType const> integerType = getIntegerType();
	if (!integerType)
		return false;

	if (_convertTo.getCategory() == Category::FixedBytes)
	{
		FixedBytesType const& convertTo = dynamic_cast<FixedBytesType const&>(_convertTo);
		return convertTo.getNumBytes() * 8 >= integerType->getNumBits();
	}

	return integerType->isImplicitlyConvertibleTo(_convertTo);
}

bool IntegerConstantType::isExplicitlyConvertibleTo(Type const& _convertTo) const
{
	TypePointer integerType = getIntegerType();
	return integerType && integerType->isExplicitlyConvertibleTo(_convertTo);
}

TypePointer IntegerConstantType::unaryOperatorResult(Token::Value _operator) const
{
	bigint value;
	switch (_operator)
	{
	case Token::BitNot:
		value = ~m_value;
		break;
	case Token::Add:
		value = m_value;
		break;
	case Token::Sub:
		value = -m_value;
		break;
	case Token::After:
		return shared_from_this();
	default:
		return TypePointer();
	}
	return make_shared<IntegerConstantType>(value);
}

TypePointer IntegerConstantType::binaryOperatorResult(Token::Value _operator, TypePointer const& _other) const
{
	if (_other->getCategory() == Category::Integer)
	{
		shared_ptr<IntegerType const> integerType = getIntegerType();
		if (!integerType)
			return TypePointer();
		return integerType->binaryOperatorResult(_operator, _other);
	}
	else if (_other->getCategory() != getCategory())
		return TypePointer();

	IntegerConstantType const& other = dynamic_cast<IntegerConstantType const&>(*_other);
	if (Token::isCompareOp(_operator))
	{
		shared_ptr<IntegerType const> thisIntegerType = getIntegerType();
		shared_ptr<IntegerType const> otherIntegerType = other.getIntegerType();
		if (!thisIntegerType || !otherIntegerType)
			return TypePointer();
		return thisIntegerType->binaryOperatorResult(_operator, otherIntegerType);
	}
	else
	{
		bigint value;
		switch (_operator)
		{
		case Token::BitOr:
			value = m_value | other.m_value;
			break;
		case Token::BitXor:
			value = m_value ^ other.m_value;
			break;
		case Token::BitAnd:
			value = m_value & other.m_value;
			break;
		case Token::Add:
			value = m_value + other.m_value;
			break;
		case Token::Sub:
			value = m_value - other.m_value;
			break;
		case Token::Mul:
			value = m_value * other.m_value;
			break;
		case Token::Div:
			if (other.m_value == 0)
				return TypePointer();
			value = m_value / other.m_value;
			break;
		case Token::Mod:
			if (other.m_value == 0)
				return TypePointer();
			value = m_value % other.m_value;
			break;
		case Token::Exp:
			if (other.m_value < 0)
				return TypePointer();
			else if (other.m_value > std::numeric_limits<unsigned int>::max())
				return TypePointer();
			else
				value = boost::multiprecision::pow(m_value, other.m_value.convert_to<unsigned int>());
			break;
		default:
			return TypePointer();
		}
		return make_shared<IntegerConstantType>(value);
	}
}

bool IntegerConstantType::operator==(Type const& _other) const
{
	if (_other.getCategory() != getCategory())
		return false;
	return m_value == dynamic_cast<IntegerConstantType const&>(_other).m_value;
}

string IntegerConstantType::toString() const
{
	return "int_const " + m_value.str();
}

u256 IntegerConstantType::literalValue(Literal const*) const
{
	u256 value;
	// we ignore the literal and hope that the type was correctly determined
	solAssert(m_value <= u256(-1), "Integer constant too large.");
	solAssert(m_value >= -(bigint(1) << 255), "Integer constant too small.");

	if (m_value >= 0)
		value = u256(m_value);
	else
		value = s2u(s256(m_value));

	return value;
}

TypePointer IntegerConstantType::getRealType() const
{
	auto intType = getIntegerType();
	solAssert(!!intType, "getRealType called with invalid integer constant " + toString());
	return intType;
}

shared_ptr<IntegerType const> IntegerConstantType::getIntegerType() const
{
	bigint value = m_value;
	bool negative = (value < 0);
	if (negative) // convert to positive number of same bit requirements
		value = ((-value) - 1) << 1;
	if (value > u256(-1))
		return shared_ptr<IntegerType const>();
	else
		return make_shared<IntegerType>(max(bytesRequired(value), 1u) * 8,
										negative ? IntegerType::Modifier::Signed
												 : IntegerType::Modifier::Unsigned);
}

shared_ptr<FixedBytesType> FixedBytesType::smallestTypeForLiteral(string const& _literal)
{
	if (_literal.length() <= 32)
		return make_shared<FixedBytesType>(_literal.length());
	return shared_ptr<FixedBytesType>();
}

FixedBytesType::FixedBytesType(int _bytes): m_bytes(_bytes)
{
	solAssert(m_bytes >= 0 && m_bytes <= 32,
			  "Invalid byte number for fixed bytes type: " + dev::toString(m_bytes));
}

bool FixedBytesType::isImplicitlyConvertibleTo(Type const& _convertTo) const
{
	if (_convertTo.getCategory() != getCategory())
		return false;
	FixedBytesType const& convertTo = dynamic_cast<FixedBytesType const&>(_convertTo);
	return convertTo.m_bytes >= m_bytes;
}

bool FixedBytesType::isExplicitlyConvertibleTo(Type const& _convertTo) const
{
	return _convertTo.getCategory() == Category::Integer ||
		_convertTo.getCategory() == Category::Contract ||
		_convertTo.getCategory() == getCategory();
}

TypePointer FixedBytesType::unaryOperatorResult(Token::Value _operator) const
{
	// "delete" and "~" is okay for FixedBytesType
	if (_operator == Token::Delete)
		return make_shared<VoidType>();
	else if (_operator == Token::BitNot)
		return shared_from_this();

	return TypePointer();
}

TypePointer FixedBytesType::binaryOperatorResult(Token::Value _operator, TypePointer const& _other) const
{
	auto commonType = dynamic_pointer_cast<FixedBytesType const>(Type::commonType(shared_from_this(), _other));
	if (!commonType)
		return TypePointer();

	// FixedBytes can be compared and have bitwise operators applied to them
	if (Token::isCompareOp(_operator) || Token::isBitOp(_operator))
		return commonType;

	return TypePointer();
}

bool FixedBytesType::operator==(Type const& _other) const
{
	if (_other.getCategory() != getCategory())
		return false;
	FixedBytesType const& other = dynamic_cast<FixedBytesType const&>(_other);
	return other.m_bytes == m_bytes;
}

u256 FixedBytesType::literalValue(const Literal* _literal) const
{
	solAssert(_literal, "");
	u256 value = 0;
	for (char c: _literal->getValue())
		value = (value << 8) | byte(c);
	return value << ((32 - _literal->getValue().length()) * 8);
}

bool BoolType::isExplicitlyConvertibleTo(Type const& _convertTo) const
{
	// conversion to integer is fine, but not to address
	// this is an example of explicit conversions being not transitive (though implicit should be)
	if (_convertTo.getCategory() == getCategory())
	{
		IntegerType const& convertTo = dynamic_cast<IntegerType const&>(_convertTo);
		if (!convertTo.isAddress())
			return true;
	}
	return isImplicitlyConvertibleTo(_convertTo);
}

u256 BoolType::literalValue(Literal const* _literal) const
{
	solAssert(_literal, "");
	if (_literal->getToken() == Token::TrueLiteral)
		return u256(1);
	else if (_literal->getToken() == Token::FalseLiteral)
		return u256(0);
	else
		BOOST_THROW_EXCEPTION(InternalCompilerError() << errinfo_comment("Bool type constructed from non-boolean literal."));
}

TypePointer BoolType::unaryOperatorResult(Token::Value _operator) const
{
	if (_operator == Token::Delete)
		return make_shared<VoidType>();
	return (_operator == Token::Not) ? shared_from_this() : TypePointer();
}

TypePointer BoolType::binaryOperatorResult(Token::Value _operator, TypePointer const& _other) const
{
	if (getCategory() != _other->getCategory())
		return TypePointer();
	if (Token::isCompareOp(_operator) || _operator == Token::And || _operator == Token::Or)
		return _other;
	else
		return TypePointer();
}

bool ContractType::isImplicitlyConvertibleTo(Type const& _convertTo) const
{
	if (*this == _convertTo)
		return true;
	if (_convertTo.getCategory() == Category::Integer)
		return dynamic_cast<IntegerType const&>(_convertTo).isAddress();
	if (_convertTo.getCategory() == Category::Contract)
	{
		auto const& bases = getContractDefinition().getLinearizedBaseContracts();
		if (m_super && bases.size() <= 1)
			return false;
		return find(m_super ? ++bases.begin() : bases.begin(), bases.end(),
					&dynamic_cast<ContractType const&>(_convertTo).getContractDefinition()) != bases.end();
	}
	return false;
}

bool ContractType::isExplicitlyConvertibleTo(Type const& _convertTo) const
{
	return isImplicitlyConvertibleTo(_convertTo) || _convertTo.getCategory() == Category::Integer ||
			_convertTo.getCategory() == Category::Contract;
}

TypePointer ContractType::unaryOperatorResult(Token::Value _operator) const
{
	return _operator == Token::Delete ? make_shared<VoidType>() : TypePointer();
}

bool ArrayType::isImplicitlyConvertibleTo(const Type& _convertTo) const
{
	if (_convertTo.getCategory() != getCategory())
		return false;
	auto& convertTo = dynamic_cast<ArrayType const&>(_convertTo);
	// let us not allow assignment to memory arrays for now
	if (convertTo.getLocation() != Location::Storage)
		return false;
	if (convertTo.isByteArray() != isByteArray())
		return false;
	if (!getBaseType()->isImplicitlyConvertibleTo(*convertTo.getBaseType()))
		return false;
	if (convertTo.isDynamicallySized())
		return true;
	return !isDynamicallySized() && convertTo.getLength() >= getLength();
}

TypePointer ArrayType::unaryOperatorResult(Token::Value _operator) const
{
	if (_operator == Token::Delete)
		return make_shared<VoidType>();
	return TypePointer();
}

bool ArrayType::operator==(Type const& _other) const
{
	if (_other.getCategory() != getCategory())
		return false;
	ArrayType const& other = dynamic_cast<ArrayType const&>(_other);
	if (other.m_location != m_location || other.isByteArray() != isByteArray() ||
			other.isDynamicallySized() != isDynamicallySized())
		return false;
	return isDynamicallySized() || getLength()  == other.getLength();
}

unsigned ArrayType::getCalldataEncodedSize(bool _padded) const
{
	if (isDynamicallySized())
		return 0;
	bigint size = bigint(getLength()) * (isByteArray() ? 1 : getBaseType()->getCalldataEncodedSize(_padded));
	size = ((size + 31) / 32) * 32;
	solAssert(size <= numeric_limits<unsigned>::max(), "Array size does not fit unsigned.");
	return unsigned(size);
}

u256 ArrayType::getStorageSize() const
{
	if (isDynamicallySized())
		return 1;

	bigint size;
	unsigned baseBytes = getBaseType()->getStorageBytes();
	if (baseBytes == 0)
		size = 1;
	else if (baseBytes < 32)
	{
		unsigned itemsPerSlot = 32 / baseBytes;
		size = (bigint(getLength()) + (itemsPerSlot - 1)) / itemsPerSlot;
	}
	else
		size = bigint(getLength()) * getBaseType()->getStorageSize();
	if (size >= bigint(1) << 256)
		BOOST_THROW_EXCEPTION(TypeError() << errinfo_comment("Array too large for storage."));
	return max<u256>(1, u256(size));
}

unsigned ArrayType::getSizeOnStack() const
{
	if (m_location == Location::CallData)
		// offset [length] (stack top)
		return 1 + (isDynamicallySized() ? 1 : 0);
	else if (m_location == Location::Storage)
		// storage_key storage_offset
		return 2;
	else
		// offset
		return 1;
}

string ArrayType::toString() const
{
	if (isByteArray())
		return "bytes";
	string ret = getBaseType()->toString() + "[";
	if (!isDynamicallySized())
		ret += getLength().str();
	return ret + "]";
}

TypePointer ArrayType::externalType() const
{
	if (m_location != Location::CallData)
		return TypePointer();
	if (m_isByteArray)
		return shared_from_this();
	if (!m_baseType->externalType())
		return TypePointer();
	if (m_baseType->getCategory() == Category::Array && m_baseType->isDynamicallySized())
		return TypePointer();

	if (isDynamicallySized())
		return std::make_shared<ArrayType>(Location::CallData, m_baseType->externalType());
	else
		return std::make_shared<ArrayType>(Location::CallData, m_baseType->externalType(), m_length);
}

shared_ptr<ArrayType> ArrayType::copyForLocation(ArrayType::Location _location) const
{
	auto copy = make_shared<ArrayType>(_location);
	copy->m_isByteArray = m_isByteArray;
	if (m_baseType->getCategory() == Type::Category::Array)
		copy->m_baseType = dynamic_cast<ArrayType const&>(*m_baseType).copyForLocation(_location);
	else
		copy->m_baseType = m_baseType;
	copy->m_hasDynamicLength = m_hasDynamicLength;
	copy->m_length = m_length;
	return copy;
}

const MemberList ArrayType::s_arrayTypeMemberList({{"length", make_shared<IntegerType>(256)}});

bool ContractType::operator==(Type const& _other) const
{
	if (_other.getCategory() != getCategory())
		return false;
	ContractType const& other = dynamic_cast<ContractType const&>(_other);
	return other.m_contract == m_contract && other.m_super == m_super;
}

string ContractType::toString() const
{
	return "contract " + string(m_super ? "super " : "") + m_contract.getName();
}

MemberList const& ContractType::getMembers() const
{
	// We need to lazy-initialize it because of recursive references.
	if (!m_members)
	{
		// All address members and all interface functions
		MemberList::MemberMap members(
			IntegerType::AddressMemberList.begin(),
			IntegerType::AddressMemberList.end()
		);
		if (m_super)
		{
			// add the most derived of all functions which are visible in derived contracts
			for (ContractDefinition const* base: m_contract.getLinearizedBaseContracts())
				for (ASTPointer<FunctionDefinition> const& function: base->getDefinedFunctions())
				{
					if (!function->isVisibleInDerivedContracts())
						continue;
					auto functionType = make_shared<FunctionType>(*function, true);
					bool functionWithEqualArgumentsFound = false;
					for (auto const& member: members)
					{
						if (member.name != function->getName())
							continue;
						auto memberType = dynamic_cast<FunctionType const*>(member.type.get());
						solAssert(!!memberType, "Override changes type.");
						if (!memberType->hasEqualArgumentTypes(*functionType))
							continue;
						functionWithEqualArgumentsFound = true;
						break;
					}
					if (!functionWithEqualArgumentsFound)
						members.push_back(MemberList::Member(
							function->getName(),
							functionType,
							function.get()
						));
				}
		}
		else
			for (auto const& it: m_contract.getInterfaceFunctions())
				members.push_back(MemberList::Member(
					it.second->getDeclaration().getName(),
					it.second,
					&it.second->getDeclaration()
				));
		m_members.reset(new MemberList(members));
	}
	return *m_members;
}

shared_ptr<FunctionType const> const& ContractType::getConstructorType() const
{
	if (!m_constructorType)
	{
		FunctionDefinition const* constructor = m_contract.getConstructor();
		if (constructor)
			m_constructorType = make_shared<FunctionType>(*constructor);
		else
			m_constructorType = make_shared<FunctionType>(TypePointers(), TypePointers());
	}
	return m_constructorType;
}

vector<tuple<VariableDeclaration const*, u256, unsigned>> ContractType::getStateVariables() const
{
	vector<VariableDeclaration const*> variables;
	for (ContractDefinition const* contract: boost::adaptors::reverse(m_contract.getLinearizedBaseContracts()))
		for (ASTPointer<VariableDeclaration> const& variable: contract->getStateVariables())
			if (!variable->isConstant())
				variables.push_back(variable.get());
	TypePointers types;
	for (auto variable: variables)
		types.push_back(variable->getType());
	StorageOffsets offsets;
	offsets.computeOffsets(types);

	vector<tuple<VariableDeclaration const*, u256, unsigned>> variablesAndOffsets;
	for (size_t index = 0; index < variables.size(); ++index)
		if (auto const* offset = offsets.getOffset(index))
			variablesAndOffsets.push_back(make_tuple(variables[index], offset->first, offset->second));
	return variablesAndOffsets;
}

TypePointer StructType::unaryOperatorResult(Token::Value _operator) const
{
	return _operator == Token::Delete ? make_shared<VoidType>() : TypePointer();
}

bool StructType::operator==(Type const& _other) const
{
	if (_other.getCategory() != getCategory())
		return false;
	StructType const& other = dynamic_cast<StructType const&>(_other);
	return other.m_struct == m_struct;
}

u256 StructType::getStorageSize() const
{
	return max<u256>(1, getMembers().getStorageSize());
}

bool StructType::canLiveOutsideStorage() const
{
	for (auto const& member: getMembers())
		if (!member.type->canLiveOutsideStorage())
			return false;
	return true;
}

string StructType::toString() const
{
	return string("struct ") + m_struct.getName();
}

MemberList const& StructType::getMembers() const
{
	// We need to lazy-initialize it because of recursive references.
	if (!m_members)
	{
		MemberList::MemberMap members;
		for (ASTPointer<VariableDeclaration> const& variable: m_struct.getMembers())
			members.push_back(MemberList::Member(variable->getName(), variable->getType(), variable.get()));
		m_members.reset(new MemberList(members));
	}
	return *m_members;
}

pair<u256, unsigned> const& StructType::getStorageOffsetsOfMember(string const& _name) const
{
	auto const* offsets = getMembers().getMemberStorageOffset(_name);
	solAssert(offsets, "Storage offset of non-existing member requested.");
	return *offsets;
}

TypePointer EnumType::unaryOperatorResult(Token::Value _operator) const
{
	return _operator == Token::Delete ? make_shared<VoidType>() : TypePointer();
}

bool EnumType::operator==(Type const& _other) const
{
	if (_other.getCategory() != getCategory())
		return false;
	EnumType const& other = dynamic_cast<EnumType const&>(_other);
	return other.m_enum == m_enum;
}

unsigned EnumType::getStorageBytes() const
{
	size_t elements = m_enum.getMembers().size();
	if (elements <= 1)
		return 1;
	else
		return dev::bytesRequired(elements - 1);
}

string EnumType::toString() const
{
	return string("enum ") + m_enum.getName();
}

bool EnumType::isExplicitlyConvertibleTo(Type const& _convertTo) const
{
	return _convertTo.getCategory() == getCategory() || _convertTo.getCategory() == Category::Integer;
}

unsigned int EnumType::getMemberValue(ASTString const& _member) const
{
	unsigned int index = 0;
	for (ASTPointer<EnumValue> const& decl: m_enum.getMembers())
	{
		if (decl->getName() == _member)
			return index;
		++index;
	}
	BOOST_THROW_EXCEPTION(m_enum.createTypeError("Requested unknown enum value ." + _member));
}

FunctionType::FunctionType(FunctionDefinition const& _function, bool _isInternal):
	m_location(_isInternal ? Location::Internal : Location::External),
	m_isConstant(_function.isDeclaredConst()),
	m_declaration(&_function)
{
	TypePointers params;
	vector<string> paramNames;
	TypePointers retParams;
	vector<string> retParamNames;

	params.reserve(_function.getParameters().size());
	paramNames.reserve(_function.getParameters().size());
	for (ASTPointer<VariableDeclaration> const& var: _function.getParameters())
	{
		paramNames.push_back(var->getName());
		params.push_back(var->getType());
	}
	retParams.reserve(_function.getReturnParameters().size());
	retParamNames.reserve(_function.getReturnParameters().size());
	for (ASTPointer<VariableDeclaration> const& var: _function.getReturnParameters())
	{
		retParamNames.push_back(var->getName());
		retParams.push_back(var->getType());
	}
	swap(params, m_parameterTypes);
	swap(paramNames, m_parameterNames);
	swap(retParams, m_returnParameterTypes);
	swap(retParamNames, m_returnParameterNames);
}

FunctionType::FunctionType(VariableDeclaration const& _varDecl):
	m_location(Location::External), m_isConstant(true), m_declaration(&_varDecl)
{
	TypePointers paramTypes;
	vector<string> paramNames;
	auto returnType = _varDecl.getType();

	while (true)
	{
		if (auto mappingType = dynamic_cast<MappingType const*>(returnType.get()))
		{
			paramTypes.push_back(mappingType->getKeyType());
			paramNames.push_back("");
			returnType = mappingType->getValueType();
		}
		else if (auto arrayType = dynamic_cast<ArrayType const*>(returnType.get()))
		{
			returnType = arrayType->getBaseType();
			paramNames.push_back("");
			paramTypes.push_back(make_shared<IntegerType>(256));
		}
		else
			break;
	}

	TypePointers retParams;
	vector<string> retParamNames;
	if (auto structType = dynamic_cast<StructType const*>(returnType.get()))
	{
<<<<<<< HEAD
		for (auto const& member: structType->getMembers())
			if (member.type->canLiveOutsideStorage())
=======
		for (pair<string, TypePointer> const& member: structType->getMembers())
			if (member.second->getCategory() != Category::Mapping && member.second->getCategory() != Category::Array)
>>>>>>> e1b20fb3
			{
				retParamNames.push_back(member.name);
				retParams.push_back(member.type);
			}
	}
	else
	{
		retParams.push_back(returnType);
		retParamNames.push_back("");
	}

	swap(paramTypes, m_parameterTypes);
	swap(paramNames, m_parameterNames);
	swap(retParams, m_returnParameterTypes);
	swap(retParamNames, m_returnParameterNames);
}

FunctionType::FunctionType(const EventDefinition& _event):
	m_location(Location::Event), m_isConstant(true), m_declaration(&_event)
{
	TypePointers params;
	vector<string> paramNames;
	params.reserve(_event.getParameters().size());
	paramNames.reserve(_event.getParameters().size());
	for (ASTPointer<VariableDeclaration> const& var: _event.getParameters())
	{
		paramNames.push_back(var->getName());
		params.push_back(var->getType());
	}
	swap(params, m_parameterTypes);
	swap(paramNames, m_parameterNames);
}

bool FunctionType::operator==(Type const& _other) const
{
	if (_other.getCategory() != getCategory())
		return false;
	FunctionType const& other = dynamic_cast<FunctionType const&>(_other);

	if (m_location != other.m_location)
		return false;
	if (m_isConstant != other.isConstant())
		return false;

	if (m_parameterTypes.size() != other.m_parameterTypes.size() ||
			m_returnParameterTypes.size() != other.m_returnParameterTypes.size())
		return false;
	auto typeCompare = [](TypePointer const& _a, TypePointer const& _b) -> bool { return *_a == *_b; };

	if (!equal(m_parameterTypes.cbegin(), m_parameterTypes.cend(),
			   other.m_parameterTypes.cbegin(), typeCompare))
		return false;
	if (!equal(m_returnParameterTypes.cbegin(), m_returnParameterTypes.cend(),
			   other.m_returnParameterTypes.cbegin(), typeCompare))
		return false;
	//@todo this is ugly, but cannot be prevented right now
	if (m_gasSet != other.m_gasSet || m_valueSet != other.m_valueSet)
		return false;
	return true;
}

string FunctionType::toString() const
{
	string name = "function (";
	for (auto it = m_parameterTypes.begin(); it != m_parameterTypes.end(); ++it)
		name += (*it)->toString() + (it + 1 == m_parameterTypes.end() ? "" : ",");
	name += ") returns (";
	for (auto it = m_returnParameterTypes.begin(); it != m_returnParameterTypes.end(); ++it)
		name += (*it)->toString() + (it + 1 == m_returnParameterTypes.end() ? "" : ",");
	return name + ")";
}

u256 FunctionType::getStorageSize() const
{
	BOOST_THROW_EXCEPTION(
		InternalCompilerError()
			<< errinfo_comment("Storage size of non-storable function type requested."));
}

unsigned FunctionType::getSizeOnStack() const
{
	Location location = m_location;
	if (m_location == Location::SetGas || m_location == Location::SetValue)
	{
		solAssert(m_returnParameterTypes.size() == 1, "");
		location = dynamic_cast<FunctionType const&>(*m_returnParameterTypes.front()).m_location;
	}

	unsigned size = 0;
	if (location == Location::External)
		size = 2;
	else if (location == Location::Internal || location == Location::Bare)
		size = 1;
	if (m_gasSet)
		size++;
	if (m_valueSet)
		size++;
	return size;
}

TypePointer FunctionType::externalType() const
{
	TypePointers paramTypes;
	TypePointers retParamTypes;

	for (auto type: m_parameterTypes)
	{
		if (!type->externalType())
			return TypePointer();
		paramTypes.push_back(type->externalType());
	}
	for (auto type: m_returnParameterTypes)
	{
		if (!type->externalType())
			return TypePointer();
		retParamTypes.push_back(type->externalType());
	}
	return make_shared<FunctionType>(paramTypes, retParamTypes, m_location, m_arbitraryParameters);
}

MemberList const& FunctionType::getMembers() const
{
	switch (m_location)
	{
	case Location::External:
	case Location::Creation:
	case Location::ECRecover:
	case Location::SHA256:
	case Location::RIPEMD160:
	case Location::Bare:
		if (!m_members)
		{
			MemberList::MemberMap members{
				{"value", make_shared<FunctionType>(parseElementaryTypeVector({"uint"}),
													TypePointers{copyAndSetGasOrValue(false, true)},
													Location::SetValue, false, m_gasSet, m_valueSet)}};
			if (m_location != Location::Creation)
				members.push_back(MemberList::Member("gas", make_shared<FunctionType>(
												parseElementaryTypeVector({"uint"}),
												TypePointers{copyAndSetGasOrValue(true, false)},
												Location::SetGas, false, m_gasSet, m_valueSet)));
			m_members.reset(new MemberList(members));
		}
		return *m_members;
	default:
		return EmptyMemberList;
	}
}

bool FunctionType::canTakeArguments(TypePointers const& _argumentTypes) const
{
	TypePointers const& parameterTypes = getParameterTypes();
	if (takesArbitraryParameters())
		return true;
	else if (_argumentTypes.size() != parameterTypes.size())
		return false;
	else
		return std::equal(
			_argumentTypes.cbegin(),
			_argumentTypes.cend(),
			parameterTypes.cbegin(),
			[](TypePointer const& argumentType, TypePointer const& parameterType)
			{
				return argumentType->isImplicitlyConvertibleTo(*parameterType);
			}
		);
}

bool FunctionType::hasEqualArgumentTypes(FunctionType const& _other) const
{
	if (m_parameterTypes.size() != _other.m_parameterTypes.size())
		return false;
	return equal(
		m_parameterTypes.cbegin(),
		m_parameterTypes.cend(),
		_other.m_parameterTypes.cbegin(),
		[](TypePointer const& _a, TypePointer const& _b) -> bool { return *_a == *_b; }
	);
}

string FunctionType::externalSignature(std::string const& _name) const
{
	std::string funcName = _name;
	if (_name == "")
	{
		solAssert(m_declaration != nullptr, "Function type without name needs a declaration");
		funcName = m_declaration->getName();
	}
	string ret = funcName + "(";

	TypePointers externalParameterTypes = dynamic_cast<FunctionType const&>(*externalType()).getParameterTypes();
	for (auto it = externalParameterTypes.cbegin(); it != externalParameterTypes.cend(); ++it)
	{
		solAssert(!!(*it), "Parameter should have external type");
		ret += (*it)->toString() + (it + 1 == externalParameterTypes.cend() ? "" : ",");
	}

	return ret + ")";
}

u256 FunctionType::externalIdentifier() const
{
	return FixedHash<4>::Arith(FixedHash<4>(dev::sha3(externalSignature())));
}

TypePointers FunctionType::parseElementaryTypeVector(strings const& _types)
{
	TypePointers pointers;
	pointers.reserve(_types.size());
	for (string const& type: _types)
		pointers.push_back(Type::fromElementaryTypeName(type));
	return pointers;
}

TypePointer FunctionType::copyAndSetGasOrValue(bool _setGas, bool _setValue) const
{
	return make_shared<FunctionType>(m_parameterTypes, m_returnParameterTypes, m_location,
									 m_arbitraryParameters,
									 m_gasSet || _setGas, m_valueSet || _setValue);
}

vector<string> const FunctionType::getParameterTypeNames() const
{
	vector<string> names;
	for (TypePointer const& t: m_parameterTypes)
		names.push_back(t->toString());

	return names;
}

vector<string> const FunctionType::getReturnParameterTypeNames() const
{
	vector<string> names;
	for (TypePointer const& t: m_returnParameterTypes)
		names.push_back(t->toString());

	return names;
}

ASTPointer<ASTString> FunctionType::getDocumentation() const
{
	auto function = dynamic_cast<Documented const*>(m_declaration);
	if (function)
		return function->getDocumentation();

	return ASTPointer<ASTString>();
}

bool MappingType::operator==(Type const& _other) const
{
	if (_other.getCategory() != getCategory())
		return false;
	MappingType const& other = dynamic_cast<MappingType const&>(_other);
	return *other.m_keyType == *m_keyType && *other.m_valueType == *m_valueType;
}

string MappingType::toString() const
{
	return "mapping(" + getKeyType()->toString() + " => " + getValueType()->toString() + ")";
}

u256 VoidType::getStorageSize() const
{
	BOOST_THROW_EXCEPTION(
		InternalCompilerError()
			<< errinfo_comment("Storage size of non-storable void type requested."));
}

bool TypeType::operator==(Type const& _other) const
{
	if (_other.getCategory() != getCategory())
		return false;
	TypeType const& other = dynamic_cast<TypeType const&>(_other);
	return *getActualType() == *other.getActualType();
}

u256 TypeType::getStorageSize() const
{
	BOOST_THROW_EXCEPTION(
		InternalCompilerError()
			<< errinfo_comment("Storage size of non-storable type type requested."));
}

MemberList const& TypeType::getMembers() const
{
	// We need to lazy-initialize it because of recursive references.
	if (!m_members)
	{
		MemberList::MemberMap members;
		if (m_actualType->getCategory() == Category::Contract && m_currentContract != nullptr)
		{
			ContractDefinition const& contract = dynamic_cast<ContractType const&>(*m_actualType).getContractDefinition();
			vector<ContractDefinition const*> currentBases = m_currentContract->getLinearizedBaseContracts();
			if (find(currentBases.begin(), currentBases.end(), &contract) != currentBases.end())
				// We are accessing the type of a base contract, so add all public and protected
				// members. Note that this does not add inherited functions on purpose.
				for (Declaration const* decl: contract.getInheritableMembers())
					members.push_back(MemberList::Member(decl->getName(), decl->getType(), decl));
		}
		else if (m_actualType->getCategory() == Category::Enum)
		{
			EnumDefinition const& enumDef = dynamic_cast<EnumType const&>(*m_actualType).getEnumDefinition();
			auto enumType = make_shared<EnumType>(enumDef);
			for (ASTPointer<EnumValue> const& enumValue: enumDef.getMembers())
				members.push_back(MemberList::Member(enumValue->getName(), enumType));
		}
		m_members.reset(new MemberList(members));
	}
	return *m_members;
}

ModifierType::ModifierType(const ModifierDefinition& _modifier)
{
	TypePointers params;
	params.reserve(_modifier.getParameters().size());
	for (ASTPointer<VariableDeclaration> const& var: _modifier.getParameters())
		params.push_back(var->getType());
	swap(params, m_parameterTypes);
}

u256 ModifierType::getStorageSize() const
{
	BOOST_THROW_EXCEPTION(
		InternalCompilerError()
			<< errinfo_comment("Storage size of non-storable type type requested."));
}

bool ModifierType::operator==(Type const& _other) const
{
	if (_other.getCategory() != getCategory())
		return false;
	ModifierType const& other = dynamic_cast<ModifierType const&>(_other);

	if (m_parameterTypes.size() != other.m_parameterTypes.size())
		return false;
	auto typeCompare = [](TypePointer const& _a, TypePointer const& _b) -> bool { return *_a == *_b; };

	if (!equal(m_parameterTypes.cbegin(), m_parameterTypes.cend(),
			   other.m_parameterTypes.cbegin(), typeCompare))
		return false;
	return true;
}

string ModifierType::toString() const
{
	string name = "modifier (";
	for (auto it = m_parameterTypes.begin(); it != m_parameterTypes.end(); ++it)
		name += (*it)->toString() + (it + 1 == m_parameterTypes.end() ? "" : ",");
	return name + ")";
}

MagicType::MagicType(MagicType::Kind _kind):
	m_kind(_kind)
{
	switch (m_kind)
	{
	case Kind::Block:
		m_members = move(MemberList({
			{"coinbase", make_shared<IntegerType>(0, IntegerType::Modifier::Address)},
			{"timestamp", make_shared<IntegerType>(256)},
			{"blockhash", make_shared<FunctionType>(strings{"uint"}, strings{"bytes32"}, FunctionType::Location::BlockHash)},
			{"difficulty", make_shared<IntegerType>(256)},
			{"number", make_shared<IntegerType>(256)},
			{"gaslimit", make_shared<IntegerType>(256)}
		}));
		break;
	case Kind::Message:
		m_members = move(MemberList({
			{"sender", make_shared<IntegerType>(0, IntegerType::Modifier::Address)},
			{"gas", make_shared<IntegerType>(256)},
			{"value", make_shared<IntegerType>(256)},
			{"data", make_shared<ArrayType>(ArrayType::Location::CallData)},
			{"sig", make_shared<FixedBytesType>(4)}
		}));
		break;
	case Kind::Transaction:
		m_members = move(MemberList({
			{"origin", make_shared<IntegerType>(0, IntegerType::Modifier::Address)},
			{"gasprice", make_shared<IntegerType>(256)}
		}));
		break;
	default:
		BOOST_THROW_EXCEPTION(InternalCompilerError() << errinfo_comment("Unknown kind of magic."));
	}
}

bool MagicType::operator==(Type const& _other) const
{
	if (_other.getCategory() != getCategory())
		return false;
	MagicType const& other = dynamic_cast<MagicType const&>(_other);
	return other.m_kind == m_kind;
}

string MagicType::toString() const
{
	switch (m_kind)
	{
	case Kind::Block:
		return "block";
	case Kind::Message:
		return "msg";
	case Kind::Transaction:
		return "tx";
	default:
		BOOST_THROW_EXCEPTION(InternalCompilerError() << errinfo_comment("Unknown kind of magic."));
	}
}

}
}<|MERGE_RESOLUTION|>--- conflicted
+++ resolved
@@ -1026,13 +1026,8 @@
 	vector<string> retParamNames;
 	if (auto structType = dynamic_cast<StructType const*>(returnType.get()))
 	{
-<<<<<<< HEAD
 		for (auto const& member: structType->getMembers())
-			if (member.type->canLiveOutsideStorage())
-=======
-		for (pair<string, TypePointer> const& member: structType->getMembers())
-			if (member.second->getCategory() != Category::Mapping && member.second->getCategory() != Category::Array)
->>>>>>> e1b20fb3
+			if (member.type->getCategory() != Category::Mapping && member.type->getCategory() != Category::Array)
 			{
 				retParamNames.push_back(member.name);
 				retParams.push_back(member.type);
